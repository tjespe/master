--- conflicted
+++ resolved
@@ -6,11 +6,7 @@
 library(data.table)
 
 # define what variables we are working with
-<<<<<<< HEAD
 include_rv <- TRUE
-=======
-include_rv <- FALSE
->>>>>>> 7ef28bb4
 include_IV <- TRUE
 
 # version is "RV" if we include_rv and "IV" if we include_IV and "RV_IV" if we include both
